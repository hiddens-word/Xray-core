--- conflicted
+++ resolved
@@ -98,14 +98,9 @@
 							Network: net.Network_UDP,
 							Port:    5353,
 						},
-<<<<<<< HEAD
-						ClientIp: []byte{10, 0, 0, 1},
-						PrioritizedDomain: []*domain.Domain{
-=======
 						ClientIp:     []byte{10, 0, 0, 1},
 						SkipFallback: true,
-						PrioritizedDomain: []*dns.NameServer_PriorityDomain{
->>>>>>> 217844cc
+						PrioritizedDomain: []*domain.Domain{
 							{
 								Type:  domain.MatchingType_Subdomain,
 								Value: "example.com",
